--- conflicted
+++ resolved
@@ -1,14 +1,8 @@
 'use strict'
-<<<<<<< HEAD
-import * as http from 'http'
-import * as vscode from 'vscode'
-import { HttpProxyAgent } from 'http-proxy-agent'
-=======
 
 import * as vscode from 'vscode'
 import { query, asyncRequest } from './query'
 import { cache } from './cache'
->>>>>>> 56999ade
 
 let loadingStatus = vscode.window.createStatusBarItem(vscode.StatusBarAlignment.Left)
 loadingStatus.text = 'Loading Snippet ...'
