# vscode-snippet

![Preview](preview.gif)

A Visual Studio Code extension for [cht.sh](https://cht.sh/).

## Features

* Zero configuration: works out of the box.
* Automatically detects programming language from current editor window.

## Installation

Install this extension from the [VSCode
Marketplace](https://marketplace.visualstudio.com/items?itemName=vscode-snippet.Snippet)

## Usage

### Search for a snippet

1. Hit <kbd>⌘ Command</kbd> + <kbd>⇧ Shift</kbd> + <kbd>p</kbd>
2. Run `Snippet: Find`.
3. Type your query and hit enter.

<<<<<<< HEAD
### Search for snippet based on selected text 

1. Hit <kbd>⌘ Command</kbd> + <kbd>⇧ Shift</kbd> + <kbd>p</kbd>
2. Run `Snippet: Find Selected Text`.
=======
## Contributing

This plugin is far from feature-complete.  
If you want to improve it, feel free to pick one of the [open issues](https://github.com/mre/vscode-snippet/issues) and give it a shot.  
In case you need any help, just add a comment to the issue to get a conversation started. :smiley:
>>>>>>> b312eeb3
<|MERGE_RESOLUTION|>--- conflicted
+++ resolved
@@ -22,15 +22,13 @@
 2. Run `Snippet: Find`.
 3. Type your query and hit enter.
 
-<<<<<<< HEAD
 ### Search for snippet based on selected text 
 
 1. Hit <kbd>⌘ Command</kbd> + <kbd>⇧ Shift</kbd> + <kbd>p</kbd>
 2. Run `Snippet: Find Selected Text`.
-=======
+
 ## Contributing
 
 This plugin is far from feature-complete.  
 If you want to improve it, feel free to pick one of the [open issues](https://github.com/mre/vscode-snippet/issues) and give it a shot.  
-In case you need any help, just add a comment to the issue to get a conversation started. :smiley:
->>>>>>> b312eeb3
+In case you need any help, just add a comment to the issue to get a conversation started. :smiley: