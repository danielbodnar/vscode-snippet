--- conflicted
+++ resolved
@@ -261,14 +261,9 @@
     "glob": "^10.2.6",
     "mocha": "^10.2.0",
     "rimraf": "^5.0.1",
-<<<<<<< HEAD
-    "rollup": "^3.23.1",
     "rollup-plugin-node-externals": "^6.1.1",
     "sinon": "^15.1.0",
-=======
     "rollup": "^3.24.0",
-    "rollup-plugin-node-externals": "^5.1.2",
->>>>>>> 3a3879f8
     "typescript": "^5.1.3"
   }
 }